--- conflicted
+++ resolved
@@ -24,14 +24,11 @@
 20200916213321_insert_locale_name_setting       DBMIGRATION "..\\..\\res\\dbmigrations\\20200916213321_insert_locale_name_setting.sql"
 20200919221011_create_label_table               DBMIGRATION "..\\..\\res\\dbmigrations\\20200919221011_create_label_table.sql"
 20200925235912_save_resume_data_interval        DBMIGRATION "..\\..\\res\\dbmigrations\\20200925235912_save_resume_data_interval.sql"
-<<<<<<< HEAD
-20200930211654_insert_ipfilter_settings         DBMIGRATION "..\\..\\res\\dbmigrations\\20200930211654_insert_ipfilter_settings.sql"
-=======
 20201015200912_insert_console_settings          DBMIGRATION "..\\..\\res\\dbmigrations\\20201015200912_insert_console_settings.sql"
 20201027213145_insert_overview_columns          DBMIGRATION "..\\..\\res\\dbmigrations\\20201027213145_insert_overview_columns.sql"
 20201107234213_setup_filters                    DBMIGRATION "..\\..\\res\\dbmigrations\\20201107234213_setup_filters.sql"
 20201219222232_insert_connections_limit         DBMIGRATION "..\\..\\res\\dbmigrations\\20201219222232_insert_connections_limit.sql"
->>>>>>> 858ccc03
+20201227195100_insert_ipfilter_settings         DBMIGRATION "..\\..\\res\\dbmigrations\\20201227195100_insert_ipfilter_settings.sql"
 
 VS_VERSION_INFO VERSIONINFO
  FILEVERSION        VER_FILE_VERSION
