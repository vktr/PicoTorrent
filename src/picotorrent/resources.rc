#include "version.h"

AppIcon ICON "..\\..\\res\\app.ico"

// Icons
ICO_FUNNEL ICON "..\\..\\res\\funnel.ico"

// SQL migrations
20181208115043_create_setting_table             DBMIGRATION "..\\..\\res\\dbmigrations\\20181208115043_create_setting_table.sql"
20181208115732_insert_default_settings          DBMIGRATION "..\\..\\res\\dbmigrations\\20181208115732_insert_default_settings.sql"
20181211212324_create_torrent_table             DBMIGRATION "..\\..\\res\\dbmigrations\\20181211212324_create_torrent_table.sql"
20181211212637_create_torrent_resume_data_table DBMIGRATION "..\\..\\res\\dbmigrations\\20181211212637_create_torrent_resume_data_table.sql"
20181211213708_create_column_state_table        DBMIGRATION "..\\..\\res\\dbmigrations\\20181211213708_create_column_state_table.sql"
20181212205212_create_session_state_table       DBMIGRATION "..\\..\\res\\dbmigrations\\20181212205212_create_session_state_table.sql"
20181212213425_create_log_table                 DBMIGRATION "..\\..\\res\\dbmigrations\\20181212213425_create_log_table.sql"
20190322145531_create_list_state_table          DBMIGRATION "..\\..\\res\\dbmigrations\\20190322145531_create_list_state_table.sql"
20191222212037_create_torrent_magnet_uri_table  DBMIGRATION "..\\..\\res\\dbmigrations\\20191222212037_create_torrent_magnet_uri_table.sql"
20200214214712_create_path_history_table        DBMIGRATION "..\\..\\res\\dbmigrations\\20200214214712_create_path_history_table.sql"
20200403220617_create_persistence_table         DBMIGRATION "..\\..\\res\\dbmigrations\\20200403220617_create_persistence_table.sql"
20200512234312_create_listen_interface_table    DBMIGRATION "..\\..\\res\\dbmigrations\\20200512234312_create_listen_interface_table.sql"
20200513225831_create_dht_bootstrap_node_table  DBMIGRATION "..\\..\\res\\dbmigrations\\20200513225831_create_dht_bootstrap_node_table.sql"
20200823145617_insert_tracker_settings          DBMIGRATION "..\\..\\res\\dbmigrations\\20200823145617_insert_tracker_settings.sql"
20200912230012_enhance_setting_table            DBMIGRATION "..\\..\\res\\dbmigrations\\20200912230012_enhance_setting_table.sql"
20200916213321_insert_locale_name_setting       DBMIGRATION "..\\..\\res\\dbmigrations\\20200916213321_insert_locale_name_setting.sql"
20200919221011_create_label_table               DBMIGRATION "..\\..\\res\\dbmigrations\\20200919221011_create_label_table.sql"
20200925235912_save_resume_data_interval        DBMIGRATION "..\\..\\res\\dbmigrations\\20200925235912_save_resume_data_interval.sql"
<<<<<<< HEAD
20201015200912_insert_console_settings          DBMIGRATION "..\\..\\res\\dbmigrations\\20201015200912_insert_console_settings.sql"
=======
20201027213145_insert_overview_columns          DBMIGRATION "..\\..\\res\\dbmigrations\\20201027213145_insert_overview_columns.sql"
>>>>>>> 1ffd2d15

VS_VERSION_INFO VERSIONINFO
 FILEVERSION        VER_FILE_VERSION
 PRODUCTVERSION     VER_PRODUCT_VERSION
 FILEFLAGSMASK      0x3fL
 FILEFLAGS          VER_FILEFLAGS
 FILEOS             VER_FILEOS
 FILETYPE           VER_FILETYPE
 FILESUBTYPE        0x0L
BEGIN
    BLOCK "StringFileInfo"
    BEGIN
        BLOCK "040904b0"
        BEGIN
            VALUE "FileDescription",  VER_FILE_DESCRIPTION_STR "\0"
            VALUE "FileVersion",      VER_FILE_VERSION_STR "\0"
            VALUE "InternalName",     VER_INTERNAL_NAME_STR "\0"
            VALUE "LegalCopyright",   VER_COPYRIGHT_STR "\0"
            VALUE "OriginalFilename", VER_ORIGINAL_FILENAME_STR "\0"
            VALUE "ProductName",      VER_PRODUCTNAME_STR
            VALUE "ProductVersion",   VER_PRODUCT_VERSION_STR "\0"
        END
    END
    BLOCK "VarFileInfo"
    BEGIN
        VALUE "Translation", 0x409, 1200
    END
END<|MERGE_RESOLUTION|>--- conflicted
+++ resolved
@@ -24,11 +24,8 @@
 20200916213321_insert_locale_name_setting       DBMIGRATION "..\\..\\res\\dbmigrations\\20200916213321_insert_locale_name_setting.sql"
 20200919221011_create_label_table               DBMIGRATION "..\\..\\res\\dbmigrations\\20200919221011_create_label_table.sql"
 20200925235912_save_resume_data_interval        DBMIGRATION "..\\..\\res\\dbmigrations\\20200925235912_save_resume_data_interval.sql"
-<<<<<<< HEAD
 20201015200912_insert_console_settings          DBMIGRATION "..\\..\\res\\dbmigrations\\20201015200912_insert_console_settings.sql"
-=======
 20201027213145_insert_overview_columns          DBMIGRATION "..\\..\\res\\dbmigrations\\20201027213145_insert_overview_columns.sql"
->>>>>>> 1ffd2d15
 
 VS_VERSION_INFO VERSIONINFO
  FILEVERSION        VER_FILE_VERSION
