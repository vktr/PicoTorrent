--- conflicted
+++ resolved
@@ -19,11 +19,8 @@
 20200823145617_insert_tracker_settings          DBMIGRATION "..\\..\\res\\dbmigrations\\20200823145617_insert_tracker_settings.sql"
 20200912230012_enhance_setting_table            DBMIGRATION "..\\..\\res\\dbmigrations\\20200912230012_enhance_setting_table.sql"
 20200916213321_insert_locale_name_setting       DBMIGRATION "..\\..\\res\\dbmigrations\\20200916213321_insert_locale_name_setting.sql"
-<<<<<<< HEAD
 20200919221011_create_label_table               DBMIGRATION "..\\..\\res\\dbmigrations\\20200919221011_create_label_table.sql"
-=======
 20200925235912_save_resume_data_interval        DBMIGRATION "..\\..\\res\\dbmigrations\\20200925235912_save_resume_data_interval.sql"
->>>>>>> 722d7948
 
 VS_VERSION_INFO VERSIONINFO
  FILEVERSION        VER_FILE_VERSION
