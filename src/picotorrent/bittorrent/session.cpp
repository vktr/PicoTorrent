#include "session.hpp"

#include <filesystem>
#include <queue>

#include <libtorrent/add_torrent_params.hpp>
#include <libtorrent/alert_types.hpp>
#include <libtorrent/entry.hpp>
#include <libtorrent/extensions/smart_ban.hpp>
#include <libtorrent/extensions/ut_metadata.hpp>
#include <libtorrent/extensions/ut_pex.hpp>
#include <libtorrent/magnet_uri.hpp>
#include <libtorrent/read_resume_data.hpp>
#include <libtorrent/session.hpp>
#include <libtorrent/session_params.hpp>
#include <libtorrent/session_stats.hpp>
#include <libtorrent/torrent_info.hpp>
#include <libtorrent/torrent_status.hpp>
#include <libtorrent/write_resume_data.hpp>
#include <loguru.hpp>

#include "../core/configuration.hpp"
#include "../core/database.hpp"
#include "../core/environment.hpp"
#include "../core/utils.hpp"
#include "../buildinfo.hpp"
#include "semver.hpp"
#include "sessionstatistics.hpp"
#include "torrenthandle.hpp"
#include "torrentstatistics.hpp"

namespace fs = std::filesystem;
namespace lt = libtorrent;
using pt::BitTorrent::Session;

wxDEFINE_EVENT(ptEVT_SESSION_DEBUG_MESSAGE, wxCommandEvent);
wxDEFINE_EVENT(ptEVT_SESSION_STATISTICS, pt::BitTorrent::SessionStatisticsEvent);
wxDEFINE_EVENT(ptEVT_TORRENT_ADDED, wxCommandEvent);
wxDEFINE_EVENT(ptEVT_TORRENT_FINISHED, wxCommandEvent);
wxDEFINE_EVENT(ptEVT_TORRENT_METADATA_FOUND, pt::BitTorrent::MetadataFoundEvent);
wxDEFINE_EVENT(ptEVT_TORRENT_REMOVED, pt::BitTorrent::InfoHashEvent);
wxDEFINE_EVENT(ptEVT_TORRENT_STATISTICS, pt::BitTorrent::TorrentStatisticsEvent);
wxDEFINE_EVENT(ptEVT_TORRENTS_UPDATED, pt::BitTorrent::TorrentsUpdatedEvent);

struct SessionLoadItem
{
    SessionLoadItem(fs::path const& p)
        : path(p)
    {
    }

    fs::path path;

    std::vector<char> resume_data;
    std::string magnet_save_path;
    std::string magnet_url;
};

static std::string str(lt::info_hash_t ih)
{
    std::stringstream ss;

    if (ih.has_v2())
    {
        ss << ih.v2;
    }
    else
    {
        ss << ih.v1;
    }

    return ss.str();
}

static lt::session_params getSessionParams(std::shared_ptr<pt::Core::Database> db)
{
    lt::session_params sp;

    auto stmt = db->CreateStatement("SELECT state_data FROM session_state ORDER BY timestamp DESC LIMIT 1");

    if (stmt->Read())
    {
        std::vector<char> stateData;
        stmt->GetBlob(0, stateData);

        lt::error_code ec;
        lt::bdecode_node node = lt::bdecode(stateData, ec);

        if (ec)
        {
            LOG_F(WARNING, "Failed to decode session state: %s", ec.message().data());
        }
        else
        {
            sp = lt::read_session_params(node, lt::session::save_dht_state);
        }
    }

    return sp;
}

static lt::settings_pack getSettingsPack(std::shared_ptr<pt::Core::Configuration> cfg)
{
    lt::settings_pack settings;
    settings.set_int(lt::settings_pack::alert_mask, lt::alert::all_categories);

    std::stringstream dhtNodes;
    std::stringstream ifaces;
    std::stringstream outfaces;

    for (auto const& node : cfg->GetDhtBootstrapNodes())
    {
        dhtNodes << "," << node.hostname << ":" << node.port;
    }

    for (auto const& li : cfg->GetListenInterfaces())
    {
        ifaces << "," << li.address << ":" << li.port;
        if (li.address == "0.0.0.0" || li.address == "[::]") continue;
        outfaces << "," << li.address;
    }

    settings.set_str(lt::settings_pack::dht_bootstrap_nodes, dhtNodes.str().substr(1));
    settings.set_str(lt::settings_pack::listen_interfaces, ifaces.str().substr(1));

    if (outfaces.str().size() > 0)
    {
        settings.set_str(lt::settings_pack::outgoing_interfaces, outfaces.str().substr(1));
    }

    // Features
    settings.set_bool(lt::settings_pack::enable_dht, cfg->Get<bool>("libtorrent.enable_dht").value());
    settings.set_bool(lt::settings_pack::enable_lsd, cfg->Get<bool>("libtorrent.enable_lsd").value());

    // Limits
    settings.set_int(lt::settings_pack::active_checking, cfg->Get<int>("libtorrent.active_checking").value());
    settings.set_int(lt::settings_pack::active_dht_limit, cfg->Get<int>("libtorrent.active_dht_limit").value());
    settings.set_int(lt::settings_pack::active_downloads, cfg->Get<int>("libtorrent.active_downloads").value());
    settings.set_int(lt::settings_pack::active_limit, cfg->Get<int>("libtorrent.active_limit").value());
    settings.set_int(lt::settings_pack::active_lsd_limit, cfg->Get<int>("libtorrent.active_lsd_limit").value());
    settings.set_int(lt::settings_pack::active_seeds, cfg->Get<int>("libtorrent.active_seeds").value());
    settings.set_int(lt::settings_pack::active_tracker_limit, cfg->Get<int>("libtorrent.active_tracker_limit").value());

    // Tracker things
    settings.set_bool(lt::settings_pack::announce_to_all_tiers, cfg->Get<bool>("libtorrent.announce_to_all_tiers").value());
    settings.set_bool(lt::settings_pack::announce_to_all_trackers, cfg->Get<bool>("libtorrent.announce_to_all_trackers").value());

    // Encryption
    lt::settings_pack::enc_policy in_policy = cfg->Get<bool>("libtorrent.require_incoming_encryption").value()
        ? lt::settings_pack::enc_policy::pe_forced
        : lt::settings_pack::enc_policy::pe_enabled;

    lt::settings_pack::enc_policy out_policy = cfg->Get<bool>("libtorrent.require_outgoing_encryption").value()
        ? lt::settings_pack::enc_policy::pe_forced
        : lt::settings_pack::enc_policy::pe_enabled;

    settings.set_int(lt::settings_pack::int_types::in_enc_policy, in_policy);
    settings.set_int(lt::settings_pack::int_types::out_enc_policy, out_policy);

    // Various
    settings.set_bool(lt::settings_pack::anonymous_mode, cfg->Get<bool>("libtorrent.anonymous_mode").value());
    settings.set_int(lt::settings_pack::stop_tracker_timeout, cfg->Get<int>("libtorrent.stop_tracker_timeout").value());

    settings.set_int(lt::settings_pack::download_rate_limit,
        cfg->Get<bool>("libtorrent.enable_download_rate_limit").value()
        ? cfg->Get<int>("libtorrent.download_rate_limit").value() * 1024
        : 0);

    settings.set_int(lt::settings_pack::upload_rate_limit,
        cfg->Get<bool>("libtorrent.enable_upload_rate_limit").value()
        ? cfg->Get<int>("libtorrent.upload_rate_limit").value() * 1024
        : 0);

    // Calculate user agent
    std::stringstream user_agent;
    user_agent << "PicoTorrent/" << pt::BuildInfo::version();

    // Calculate peer id
    semver::version v(pt::BuildInfo::version());
    std::stringstream peer_id;
    peer_id << "-PI" << v.getMajor() << std::setfill('0') << std::setw(2) << v.getMinor() << v.getPatch() << "-";

    settings.set_str(lt::settings_pack::user_agent, user_agent.str());
    settings.set_str(lt::settings_pack::peer_fingerprint, peer_id.str());

    // Proxy settings
    auto proxyType = static_cast<pt::Core::Configuration::ConnectionProxyType>(cfg->Get<int>("libtorrent.proxy_type").value());

    if (proxyType != pt::Core::Configuration::ConnectionProxyType::None)
    {
        settings.set_int(lt::settings_pack::proxy_type, static_cast<lt::settings_pack::proxy_type_t>(proxyType));
        settings.set_str(lt::settings_pack::proxy_hostname, cfg->Get<std::string>("libtorrent.proxy_host").value());
        settings.set_int(lt::settings_pack::proxy_port, cfg->Get<int>("libtorrent.proxy_port").value());
        settings.set_str(lt::settings_pack::proxy_username, cfg->Get<std::string>("libtorrent.proxy_username").value());
        settings.set_str(lt::settings_pack::proxy_password, cfg->Get<std::string>("libtorrent.proxy_password").value());
        settings.set_bool(lt::settings_pack::proxy_hostnames, cfg->Get<bool>("libtorrent.proxy_hostnames").value());
        settings.set_bool(lt::settings_pack::proxy_peer_connections, cfg->Get<bool>("libtorrent.proxy_peers").value());
        settings.set_bool(lt::settings_pack::proxy_tracker_connections, cfg->Get<bool>("libtorrent.proxy_trackers").value());
    }

    return settings;
}

Session::Session(wxEvtHandler* parent, std::shared_ptr<pt::Core::Database> db, std::shared_ptr<pt::Core::Configuration> cfg, std::shared_ptr<pt::Core::Environment> env)
    : m_parent(parent),
    m_timer(new wxTimer(this, ptID_TIMER_SESSION)),
    m_resumeDataTimer(new wxTimer(this, ptID_TIMER_RESUME_DATA)),
    m_cfg(cfg),
    m_db(db),
    m_env(env)
{
    lt::session_params sp = getSessionParams(db);
    sp.settings = getSettingsPack(cfg);

    m_session = std::make_unique<lt::session>(sp);
    m_session->add_extension(&lt::create_ut_metadata_plugin);
    m_session->add_extension(&lt::create_smart_ban_plugin);

    if (cfg->Get<bool>("libtorrent.enable_pex").value())
    {
        m_session->add_extension(lt::create_ut_pex_plugin);
    }

    m_session->set_alert_notify(
        [this]
        {
            this->CallAfter(std::bind(&Session::OnAlert, this));
        });

    this->LoadTorrents();

    m_timer->Start(1000, wxTIMER_CONTINUOUS);

    if (auto saveInterval = m_cfg->Get<int>("save_resume_data_interval"))
    {
        m_resumeDataTimer->Start(
            saveInterval.value_or(300) * 1000);
    }

    this->Bind(wxEVT_TIMER,
        [this](wxTimerEvent&)
        {
            m_session->post_dht_stats();
            m_session->post_session_stats();
            m_session->post_torrent_updates();
        },
        ptID_TIMER_SESSION);

    this->Bind(wxEVT_TIMER, &Session::OnSaveResumeDataTimer, this, ptID_TIMER_RESUME_DATA);
}

Session::~Session()
{
    m_session->set_alert_notify([] {});
    m_timer->Stop();
    m_resumeDataTimer->Stop();

    this->SaveState();
    this->SaveTorrents();
}

void Session::AddMetadataSearch(std::vector<libtorrent::info_hash_t> const& hashes)
{
    // To do a metadata search (ie. find a torrent file based on its info hash)
    // we add the torrent with just the info_hash and save_path set, and then
    // track it in our alert loop.

    fs::path tmp = fs::temp_directory_path();

    for (lt::info_hash_t const& hash : hashes)
    {
        lt::add_torrent_params params;
        params.flags &= ~lt::torrent_flags::auto_managed;
        params.flags &= ~lt::torrent_flags::need_save_resume;
        params.flags &= ~lt::torrent_flags::paused;
        params.flags &= ~lt::torrent_flags::update_subscribe;
        params.flags |= lt::torrent_flags::upload_mode;

        params.info_hashes = hash;
        params.save_path = tmp.string();

        // Track this info hash internally to make sure
        // we do not emit any events for it.
        m_metadataSearches.insert({ hash, lt::torrent_handle() });

        m_session->async_add_torrent(params);
    }
}

void Session::AddTorrent(lt::add_torrent_params const& params)
{
    // If we are searching for metadata for this torrent, stop
    // that search and add this one instead.

    lt::info_hash_t res;
    if (IsSearching(params.info_hashes, res))
    {
        m_session->remove_torrent(
            m_metadataSearches.at(res),
            lt::session::delete_files);
    }

    m_session->async_add_torrent(params);
}

void Session::RemoveTorrent(pt::BitTorrent::TorrentHandle* torrent, lt::remove_flags_t flags)
{
    m_session->remove_torrent(torrent->WrappedHandle(), flags);
}

void Session::ReloadSettings()
{
    lt::settings_pack settings = getSettingsPack(m_cfg);
    m_session->apply_settings(settings);

<<<<<<< HEAD
    // loop through and remove torrents which labels
    // are not existent any more
    auto labels = m_cfg->GetLabels();

    std::vector<TorrentHandle*> updated;

    for (auto const& [infoHash, torrent] : m_torrents)
    {
        if (torrent->Label() < 0) { continue; }

        auto it = std::find_if(
            labels.begin(),
            labels.end(),
            [&](auto const& lbl) { return lbl.id == torrent->Label(); });

        if (it == labels.end())
        {
            torrent->ClearLabel();
            updated.push_back(torrent);
        }
    }

    if (updated.size() > 0)
    {
        TorrentsUpdatedEvent evtUpdated(ptEVT_TORRENTS_UPDATED);
        evtUpdated.SetData(updated);
        wxPostEvent(m_parent, evtUpdated);
=======
    if (auto saveInterval = m_cfg->Get<int>("save_resume_data_interval"))
    {
        m_resumeDataTimer->Stop();
        m_resumeDataTimer->Start(
            saveInterval.value_or(300) * 1000);
>>>>>>> 722d7948
    }
}

void Session::OnAlert()
{
    std::vector<lt::alert*> alerts;
    m_session->pop_alerts(&alerts);

    for (lt::alert* alert : alerts)
    {
        switch (alert->type())
        {
        case lt::add_torrent_alert::alert_type:
        {
            lt::add_torrent_alert* ata = lt::alert_cast<lt::add_torrent_alert>(alert);

            if (ata->error)
            {
                LOG_F(ERROR, "Failed to add torrent to session: %s", ata->error.message().data());
                continue;
            }

            if (IsSearching(ata->handle.info_hashes()))
            {
                // Part of a metadata search - update the metadata search map
                // with the new handle, then ignore it.
                UpdateMetadataHandle(ata->handle.info_hashes(), ata->handle);
                continue;
            }

            // At this point, decide whether this is a new torrent or an existing one. Check the torrent table.
            std::string infoHash = str(ata->handle.info_hashes());

            TorrentHandle* handle = new TorrentHandle(this, ata->handle);
            m_torrents.insert({ ata->handle.info_hashes(), handle });

            auto stmt = m_db->CreateStatement("SELECT label_id FROM torrent WHERE info_hash = $1");
            stmt->Bind(1, infoHash);

            if (stmt->Read())
            {
                // Apply properties that we couldn't set when we added the torrent - mostly our own stuff
                int labelId = stmt->GetInt(0);

                if (labelId > 0)
                {
                    handle->SetLabelMuted(labelId);
                }
            }
            else
            {
                // torrent was not in session before, so insert it
                lt::torrent_status ts = ata->handle.status();

                stmt = m_db->CreateStatement("INSERT INTO torrent (info_hash, queue_position) VALUES ($1, $2)");
                stmt->Bind(1, infoHash);
                stmt->Bind(2, static_cast<int>(ts.queue_position));
                stmt->Execute();

                // at this point, trigger a save_resume_data for it
                ata->handle.save_resume_data(
                    lt::torrent_handle::flush_disk_cache
                    | lt::torrent_handle::save_info_dict);
            }

            // Announce it to the world
            wxCommandEvent torrentAdded(ptEVT_TORRENT_ADDED);
            torrentAdded.SetClientData(handle);
            wxPostEvent(m_parent, torrentAdded);

            break;
        }

        case lt::file_error_alert::alert_type:
        {
            lt::file_error_alert* fea = lt::alert_cast<lt::file_error_alert>(alert);

            auto torrent = m_torrents.at(fea->handle.info_hashes());

            TorrentsUpdatedEvent evtUpdated(ptEVT_TORRENTS_UPDATED);
            evtUpdated.SetData({ torrent });
            wxPostEvent(m_parent, evtUpdated);

            break;
        }

        case lt::listen_failed_alert::alert_type:
        {
            LOG_F(WARNING, alert->message().c_str());
            break;
        }

        case lt::listen_succeeded_alert::alert_type:
        {
            LOG_F(INFO, alert->message().c_str());
            break;
        }

        case lt::metadata_received_alert::alert_type:
        {
            lt::metadata_received_alert* mra = lt::alert_cast<lt::metadata_received_alert>(alert);
            lt::info_hash_t infoHash = mra->handle.info_hashes();

            if (IsSearching(infoHash))
            {
                // Create a non-const copy of the torrent_info

                auto tiConst = mra->handle.torrent_file();
                auto ti = std::make_shared<lt::torrent_info>(*tiConst.get());

                MetadataFoundEvent evt(ptEVT_TORRENT_METADATA_FOUND);
                evt.SetData(ti);
                wxPostEvent(this, evt);
                wxPostEvent(m_parent, evt);

                m_session->remove_torrent(mra->handle, lt::session::delete_files);
            }
            else
            {
                if (mra->handle.need_save_resume_data())
                {
                    mra->handle.save_resume_data(
                        lt::torrent_handle::flush_disk_cache
                        | lt::torrent_handle::save_info_dict);
                }
            }

            break;
        }

        case lt::save_resume_data_alert::alert_type:
        {
            lt::save_resume_data_alert* srda = lt::alert_cast<lt::save_resume_data_alert>(alert);
            std::vector<char> buffer = lt::write_resume_data_buf(srda->params);

            {
                // Store the data
                auto stmt = m_db->CreateStatement("REPLACE INTO torrent_resume_data (info_hash, resume_data) VALUES (?, ?);");
                stmt->Bind(1, str(srda->handle.info_hashes()));
                stmt->Bind(2, buffer);
                stmt->Execute();
            }

            {
                // at this stage we can remove the magnet link
                auto stmt = m_db->CreateStatement("DELETE FROM torrent_magnet_uri  WHERE info_hash = ?;");
                stmt->Bind(1, str(srda->handle.info_hashes()));
                stmt->Execute();
            }

            break;
        }

        case lt::session_stats_alert::alert_type:
        {
            lt::session_stats_alert* ssa = lt::alert_cast<lt::session_stats_alert>(alert);
            lt::span<const int64_t> counters = ssa->counters();
            int idx = -1;

            SessionStatistics stats;

            if ((idx = lt::find_metric_idx("dht.dht_nodes")) >= 0)
            {
                stats.dhtNodes = counters[idx];
            }

            SessionStatisticsEvent evt(ptEVT_SESSION_STATISTICS);
            evt.SetData(stats);
            wxPostEvent(m_parent, evt);

            break;
        }

        case lt::state_update_alert::alert_type:
        {
            lt::state_update_alert* sua = lt::alert_cast<lt::state_update_alert>(alert);

            std::vector<TorrentHandle*> handles;
            TorrentStatistics stats = { 0 };

            for (lt::torrent_status const& status : sua->status)
            {
                if (IsSearching(status.info_hashes))
                {
                    continue;
                }

                stats.totalPayloadDownloadRate += status.download_payload_rate;
                stats.totalPayloadUploadRate += status.upload_payload_rate;

                if (status.state == lt::torrent_status::state_t::downloading)
                {
                    stats.isDownloadingAny = true;
                    stats.totalWanted += status.total_wanted;
                    stats.totalWantedDone += status.total_wanted_done;
                }

                auto handle = m_torrents.at(status.info_hashes);
                handle->BuildStatus(status);

                handles.push_back(handle);
            }

            TorrentStatisticsEvent evt(ptEVT_TORRENT_STATISTICS);
            evt.SetData(stats);
            wxPostEvent(m_parent, evt);

            TorrentsUpdatedEvent evtUpdated(ptEVT_TORRENTS_UPDATED);
            evtUpdated.SetData(handles);
            wxPostEvent(m_parent, evtUpdated);

            break;
        }

        case lt::storage_moved_failed_alert::alert_type:
        {
            lt::storage_moved_failed_alert* smfa = lt::alert_cast<lt::storage_moved_failed_alert>(alert);
            LOG_F(ERROR, "Error when moving torrent storage: %s", smfa->error.message().c_str());
            break;
        }

        case lt::torrent_checked_alert::alert_type:
        {
            lt::torrent_checked_alert* tca = lt::alert_cast<lt::torrent_checked_alert>(alert);

            auto torrentToResume = m_pauseAfterRecheck.find(tca->handle.info_hashes());

            if (torrentToResume != m_pauseAfterRecheck.end())
            {
                torrentToResume->second->Pause();
                m_pauseAfterRecheck.erase(torrentToResume);
            }

            break;
        }

        case lt::torrent_error_alert::alert_type:
        {
            LOG_F(ERROR, "Torrent error: %s", alert->message().c_str());
            break;
        }

        case lt::torrent_finished_alert::alert_type:
        {
            lt::torrent_finished_alert* tfa = lt::alert_cast<lt::torrent_finished_alert>(alert);
            lt::torrent_status const& ts = tfa->handle.status();

            // Only move from completed path if we have downloaded any payload
            // bytes, otherwise it's most likely a newly added torrent which we
            // had already downloaded.

            if (ts.total_payload_download <= 0)
            {
                break;
            }

            wxCommandEvent evt(ptEVT_TORRENT_FINISHED);
            evt.SetClientData(m_torrents.at(ts.info_hashes));
            wxPostEvent(m_parent, evt);

            if (auto shouldMove = m_cfg->Get<bool>("move_completed_downloads"))
            {
                if (shouldMove.value())
                {
                    auto onlyFromDefault = m_cfg->Get<bool>("move_completed_downloads_from_default_only");
                    auto movePath = m_cfg->Get<std::string>("move_completed_downloads_path");

                    if (onlyFromDefault.has_value()
                        && onlyFromDefault.value()
                        && ts.save_path != m_cfg->Get<std::string>("default_save_path").value())
                    {
                        break;
                    }

                    if (movePath.has_value())
                    {
                        tfa->handle.move_storage(movePath.value());
                    }
                }
            }

            break;
        }

        case lt::torrent_removed_alert::alert_type:
        {
            lt::torrent_removed_alert* tra = lt::alert_cast<lt::torrent_removed_alert>(alert);

            if (IsSearching(tra->info_hashes))
            {
                RemoveMetadataHandle(tra->info_hashes);
                break;
            }

            auto handle = m_torrents.at(tra->info_hashes);

            InfoHashEvent evt(ptEVT_TORRENT_REMOVED);
            evt.SetData(tra->info_hashes);
            wxPostEvent(m_parent, evt);

            m_torrents.erase(tra->info_hashes);

            std::vector<std::string> statements =
            {
                "DELETE FROM torrent_resume_data WHERE info_hash = ?;",
                "DELETE FROM torrent_magnet_uri  WHERE info_hash = ?;",
                "DELETE FROM torrent             WHERE info_hash = ?;",
            };

            for (std::string const& sql : statements)
            {
                auto stmt = m_db->CreateStatement(sql);
                stmt->Bind(1, str(tra->info_hashes));
                stmt->Execute();
            }

            // TODO: check if corrrect
            delete handle;

            break;
        }
        }
    }
}

void Session::OnSaveResumeDataTimer(wxTimerEvent&)
{
    // save resume data for all torrents which need it
    int saved = 0;

    for (auto const& [hash, torrent] : m_torrents)
    {
        lt::torrent_handle& th = torrent->WrappedHandle();
        if (th.need_save_resume_data())
        {
            saved++;

            th.save_resume_data(
                lt::torrent_handle::flush_disk_cache
                | lt::torrent_handle::save_info_dict);
        }
    }

    LOG_F(INFO, "%d torrent(s) needed to save resume data", saved);
}

bool Session::IsSearching(lt::info_hash_t hash)
{
    return IsSearching(hash, lt::info_hash_t());
}

bool Session::IsSearching(lt::info_hash_t hash, lt::info_hash_t& result)
{
    // Check if this torrent is part of a metadata search.
    // Compare either v1 or v2 hash since hybrid torrents
    // can be added with a v1 info hash and then get a v1+v2 hash
    // and vice versa

    lt::info_hash_t v1(hash.v1);
    lt::info_hash_t v2(hash.v2);

    if (m_metadataSearches.count(hash) > 0)
    {
        result = hash;
        return true;
    }

    if (!v1.v1.is_all_zeros() && m_metadataSearches.count(v1) > 0)
    {
        result = v1;
        return true;
    }

    if (!v2.v2.is_all_zeros() && m_metadataSearches.count(v2) > 0)
    {
        result = v2;
        return true;
    }

    return false;
}

void Session::LoadTorrents()
{
    auto stmt = m_db->CreateStatement("SELECT t.info_hash, tmu.magnet_uri, trd.resume_data, tmu.save_path, t.label_id FROM torrent t\n"
        "LEFT JOIN torrent_magnet_uri  tmu ON t.info_hash = tmu.info_hash\n"
        "LEFT JOIN torrent_resume_data trd ON t.info_hash = trd.info_hash\n"
        "ORDER BY t.queue_position ASC");

    while (stmt->Read())
    {
        std::string info_hash = stmt->GetString(0);
        std::string magnet_uri = stmt->GetString(1);
        std::string save_path = stmt->GetString(3);
        int label_id = stmt->GetInt(4);

        std::vector<char> resume_data;
        stmt->GetBlob(2, resume_data);

        lt::add_torrent_params params;

        // Always parse magnet uri if it is empty
        if (!magnet_uri.empty())
        {
            params = lt::parse_magnet_uri(magnet_uri);
        }

        if (!save_path.empty())
        {
            params.save_path = save_path;
        }

        if (resume_data.size() > 0)
        {
            lt::error_code ec;
            lt::bdecode_node node = lt::bdecode(resume_data, ec);

            if (ec)
            {
                LOG_F(WARNING, "Failed to decode resume data: %s", ec.message().data());
                continue;
            }

            params = lt::read_resume_data(node, ec);

            if (ec)
            {
                LOG_F(WARNING, "Failed to read resume data: %s", ec.message().data());
                continue;
            }
        }

        m_session->async_add_torrent(params);
    }
}

void Session::PauseAfterRecheck(pt::BitTorrent::TorrentHandle* th)
{
    if (m_pauseAfterRecheck.find(th->InfoHash()) != m_pauseAfterRecheck.end())
    {
        LOG_F(WARNING, "Torrent already rechecking (%s)", th->InfoHash().v1.data());
        return;
    }

    m_pauseAfterRecheck.insert({ th->InfoHash(), th });
}

void Session::SaveState()
{
    std::vector<char> stateBuffer = lt::write_session_params_buf(
        m_session->session_state(),
        lt::session::save_dht_state);

    auto stmt = m_db->CreateStatement("INSERT INTO session_state (state_data, timestamp) VALUES (?, strftime('%s'))");
    stmt->Bind(1, stateBuffer);
    stmt->Execute();

    // Keep only the five last states
    m_db->Execute("DELETE FROM session_state WHERE id NOT IN (SELECT id FROM session_state ORDER BY timestamp DESC LIMIT 5)");
}

void Session::SaveTorrents()
{
    m_session->pause();

    // Save each torrents resume data
    int numOutstandingResumeData = 0;
    int numPaused = 0;
    int numFailed = 0;

    // Save all torrents not part of a metadata search
    auto temp = m_session->get_torrent_status(
        [this](const lt::torrent_status& st)
        {
            return !IsSearching(st.info_hashes);
        });

    for (lt::torrent_status& st : temp)
    {
        if (!st.handle.is_valid()
            || !st.has_metadata
            || !st.need_save_resume)
        {
            continue;
        }

        st.handle.save_resume_data(
            lt::torrent_handle::flush_disk_cache
            | lt::torrent_handle::save_info_dict);

        ++numOutstandingResumeData;
    }

    // Save all torrents without metadata
    auto missingMeta = m_session->get_torrent_status(
        [this](const lt::torrent_status& st)
        {
            return !st.has_metadata;
        });

    LOG_F(INFO, "Saving data for %d torrent(s)", numOutstandingResumeData + static_cast<int>(missingMeta.size()));

    for (lt::torrent_status& st : missingMeta)
    {
        // Store state
        auto stmt = m_db->CreateStatement("UPDATE torrent SET queue_position = $1 WHERE info_hash = $2");
        stmt->Bind(1, static_cast<int>(st.queue_position));
        stmt->Bind(2, str(st.info_hashes));
        stmt->Execute();

        // Store the magnet uri
        stmt = m_db->CreateStatement("REPLACE INTO torrent_magnet_uri (info_hash, magnet_uri, save_path) VALUES (?, ?, ?);");
        stmt->Bind(1, str(st.info_hashes));
        stmt->Bind(2, lt::make_magnet_uri(st.handle));
        stmt->Bind(3, st.handle.status(lt::torrent_handle::query_save_path).save_path);
        stmt->Execute();
    }

    while (numOutstandingResumeData > 0)
    {
        lt::alert const* a = m_session->wait_for_alert(lt::seconds(10));
        if (a == nullptr) { continue; }

        std::vector<lt::alert*> alerts;
        m_session->pop_alerts(&alerts);

        for (lt::alert* a : alerts)
        {
            lt::torrent_paused_alert* tp = lt::alert_cast<lt::torrent_paused_alert>(a);

            if (tp)
            {
                ++numPaused;
                continue;
            }

            if (lt::alert_cast<lt::save_resume_data_failed_alert>(a))
            {
                ++numFailed;
                --numOutstandingResumeData;
                continue;
            }

            lt::save_resume_data_alert* rd = lt::alert_cast<lt::save_resume_data_alert>(a);
            if (!rd) { continue; }
            --numOutstandingResumeData;

            std::vector<char> buffer = lt::write_resume_data_buf(rd->params);
            std::string infoHash = str(rd->handle.info_hashes());

            // Store state
            auto stmt = m_db->CreateStatement("UPDATE torrent SET queue_position = $1 WHERE info_hash = $2");
            stmt->Bind(1, static_cast<int>(rd->handle.status().queue_position));
            stmt->Bind(2, infoHash);
            stmt->Execute();

            // Store the data
            stmt = m_db->CreateStatement("REPLACE INTO torrent_resume_data (info_hash, resume_data) VALUES (?, ?);");
            stmt->Bind(1, infoHash);
            stmt->Bind(2, buffer);
            stmt->Execute();
        }
    }
}

void Session::RemoveMetadataHandle(lt::info_hash_t hash)
{
    lt::info_hash_t v1(hash.v1);
    lt::info_hash_t v2(hash.v2);

    for (auto it : m_metadataSearches)
    {
        if (it.first == hash
            || it.first == v1
            || it.first == v2)
        {
            m_metadataSearches.erase(it.first);
            break;
        }
    }
}

void Session::UpdateMetadataHandle(lt::info_hash_t hash, lt::torrent_handle handle)
{
    lt::info_hash_t v1(hash.v1);
    lt::info_hash_t v2(hash.v2);

    for (auto& it : m_metadataSearches)
    {
        if (it.first == hash
            || it.first == v1
            || it.first == v2)
        {
            it.second = handle;
        }
    }
}

void Session::UpdateTorrentLabel(TorrentHandle* torrent)
{
    int labelId = torrent->Label();

    if (labelId < 0)
    {
        auto stmt = m_db->CreateStatement("UPDATE torrent SET label_id = NULL WHERE info_hash = ?");
        stmt->Bind(1, str(torrent->InfoHash()));
        stmt->Execute();
    }
    else
    {
        auto stmt = m_db->CreateStatement("UPDATE torrent SET label_id = ? WHERE info_hash = ?");
        stmt->Bind(1, labelId);
        stmt->Bind(2, str(torrent->InfoHash()));
        stmt->Execute();
    }
}<|MERGE_RESOLUTION|>--- conflicted
+++ resolved
@@ -313,7 +313,6 @@
     lt::settings_pack settings = getSettingsPack(m_cfg);
     m_session->apply_settings(settings);
 
-<<<<<<< HEAD
     // loop through and remove torrents which labels
     // are not existent any more
     auto labels = m_cfg->GetLabels();
@@ -341,13 +340,13 @@
         TorrentsUpdatedEvent evtUpdated(ptEVT_TORRENTS_UPDATED);
         evtUpdated.SetData(updated);
         wxPostEvent(m_parent, evtUpdated);
-=======
+    }
+
     if (auto saveInterval = m_cfg->Get<int>("save_resume_data_interval"))
     {
         m_resumeDataTimer->Stop();
         m_resumeDataTimer->Start(
             saveInterval.value_or(300) * 1000);
->>>>>>> 722d7948
     }
 }
 
