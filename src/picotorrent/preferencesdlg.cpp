#include "preferencesdlg.hpp"

#include "advancedpage.hpp"
#include "config.hpp"
#include "connectionpage.hpp"
#include "downloadspage.hpp"
#include "environment.hpp"
#include "generalpage.hpp"
#include "proxypage.hpp"
#include "sessionsettings.hpp"
#include "sessionstate.hpp"
#include "taskbaricon.hpp"
#include "translator.hpp"

#include <libtorrent/session.hpp>
#include <libtorrent/settings_pack.hpp>

#include <wx/bookctrl.h>
#include <wx/listbook.h>
#include <wx/listctrl.h>
#include <wx/persist.h>
#include <wx/persist/toplevel.h>

namespace lt = libtorrent;
using pt::PreferencesDialog;

wxBEGIN_EVENT_TABLE(PreferencesDialog, wxPropertySheetDialog)
    EVT_BUTTON(wxID_OK, PreferencesDialog::OnOk)
wxEND_EVENT_TABLE()

PreferencesDialog::PreferencesDialog(
    wxWindow* parent,
    std::shared_ptr<pt::Environment> env,
    std::shared_ptr<pt::Configuration> cfg,
    std::shared_ptr<pt::SessionState> sessionState,
    std::shared_ptr<pt::TaskBarIcon> taskBarIcon,
    std::shared_ptr<pt::Translator> tran)
    : m_cfg(cfg),
    m_env(env),
    m_state(sessionState),
    m_taskBarIcon(taskBarIcon)
{
    SetName("PreferencesDialog");
    SetSheetStyle(wxPROPSHEET_LISTBOOK);

    Create(parent, wxID_ANY, i18n(tran, "preferences"), wxDefaultPosition, wxDefaultSize, wxDEFAULT_DIALOG_STYLE | wxRESIZE_BORDER);

    wxListbook* book = static_cast<wxListbook*>(GetBookCtrl());
    m_general = new GeneralPage(book, cfg, tran);
    m_downloads = new DownloadsPage(book, cfg, tran);
    m_connection = new ConnectionPage(book, cfg, tran);
    m_proxy = new ProxyPage(book, cfg, tran);
    m_advanced = new AdvancedPage(book, cfg, tran);

    book->AddPage(m_general, i18n(tran, "general"), true);
    book->AddPage(m_downloads, i18n(tran, "downloads"), false);
    book->AddPage(m_connection, i18n(tran, "connection"), false);
    book->AddPage(m_proxy, i18n(tran, "proxy"), false);
<<<<<<< HEAD
    wxSize size = book->GetSize();
    // tell the list book underlying list view to scale to text size correctly
    wxListView *view =  book->GetListView();
    view->SetMinSize( wxSize(500, -1) );
=======
    book->AddPage(m_advanced, i18n(tran, "advanced"), false);
>>>>>>> 17beb6cc

    CreateButtons();
    LayoutDialog();

    wxPersistenceManager::Get().RegisterAndRestore(this);
}

void PreferencesDialog::OnOk(wxCommandEvent& event)
{
    wxString error;

    if (!m_general->ValidateConfiguration(error))
    {
        GetBookCtrl()->SetSelection(0);
        wxMessageBox("Invalid settings", error, 5L, this); // TODO: translate
    }
    else if (!m_downloads->ValidateConfiguration(error))
    {
        GetBookCtrl()->SetSelection(1);
        wxMessageBox("Invalid settings", error, 5L, this); // TODO: translate
    }
    else if (!m_connection->ValidateConfiguration(error))
    {
        GetBookCtrl()->SetSelection(2);
        wxMessageBox("Invalid settings", error, 5L, this); // TODO: translate
    }
    else if (!m_proxy->ValidateConfiguration(error))
    {
        GetBookCtrl()->SetSelection(3);
        wxMessageBox("Invalid settings", error, 5L, this); // TODO: translate
    }
    else if (!m_advanced->ValidateConfiguration(error))
    {
        GetBookCtrl()->SetSelection(4);
        wxMessageBox("Invalid settings", error, 5L, this); // TODO: translate
    }
    else
    {
        m_general->ApplyConfiguration();
        m_downloads->ApplyConfiguration();
        m_connection->ApplyConfiguration();
        m_proxy->ApplyConfiguration();
        m_advanced->ApplyConfiguration();

        Configuration::Save(m_env, m_cfg);

        // Reload settings
        lt::settings_pack settings = SessionSettings::Get(m_cfg);
        m_state->session->apply_settings(settings);

        if (m_cfg->UI()->ShowInNotificationArea() && !m_taskBarIcon->IsIconInstalled())
        {
            m_taskBarIcon->SetPicoIcon();
        }
        else if (!m_cfg->UI()->ShowInNotificationArea() && m_taskBarIcon->IsIconInstalled())
        {
            m_taskBarIcon->RemoveIcon();
        }

        event.Skip();
    }
}<|MERGE_RESOLUTION|>--- conflicted
+++ resolved
@@ -56,14 +56,7 @@
     book->AddPage(m_downloads, i18n(tran, "downloads"), false);
     book->AddPage(m_connection, i18n(tran, "connection"), false);
     book->AddPage(m_proxy, i18n(tran, "proxy"), false);
-<<<<<<< HEAD
-    wxSize size = book->GetSize();
-    // tell the list book underlying list view to scale to text size correctly
-    wxListView *view =  book->GetListView();
-    view->SetMinSize( wxSize(500, -1) );
-=======
     book->AddPage(m_advanced, i18n(tran, "advanced"), false);
->>>>>>> 17beb6cc
 
     CreateButtons();
     LayoutDialog();
